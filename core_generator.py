"""Core tweet generation orchestration.

This module keeps the public API stable (`generate_tweet_from_topic`,
`generate_third_tweet_variant`, `find_relevant_topic`, `find_topic_by_id`) while
delegating prompt construction and variant-specific logic to
`variant_generators.py`. The goal is to keep these functions lean and focused on
control-flow, logging and data access.
"""

import math
import os
import random
import time
from datetime import datetime, timezone
from typing import Dict, Optional

from dotenv import load_dotenv
from pydantic import BaseModel, Field

from embeddings_manager import get_embedding, get_memory_collection, get_topics_collection
from logger_config import logger
from prompt_context import build_prompt_context
from style_guard import audit_and_improve_comment
from variant_generators import (
    GenerationSettings,
    generate_all_variants,
<<<<<<< HEAD
=======
    assess_comment_opportunity,
    generate_comment_reply,
>>>>>>> 8c778bb1
)
from metrics import Timer
from src.goldset import GOLDSET_MIN_SIMILARITY, max_similarity_to_goldset
from src.chroma_utils import flatten_chroma_array, flatten_chroma_metadatas


class TweetDrafts(BaseModel):
    draft_a: str = Field(..., description="The first tweet draft, labeled as A.")
    draft_b: str = Field(..., description="The second tweet draft, labeled as B.")


class CommentDraft(BaseModel):
    comment: str = Field(..., description="Single comment ready to reply with.")
    insight: Optional[str] = Field(default=None, description="Short note about the angle used.")
    metadata: Dict[str, object] = Field(default_factory=dict)


class CommentSkip(Exception):
    """Raised when the model decides the post is not worth commenting."""

    def __init__(self, message: str = "") -> None:
        super().__init__(message)
        self.message = message


load_dotenv()

from src.settings import AppSettings
from src.goldset import retrieve_goldset_examples
settings = AppSettings.load()
GENERATION_MODEL = settings.post_model
VALIDATION_MODEL = settings.post_model
SIMILARITY_THRESHOLD = float(os.getenv("SIMILARITY_THRESHOLD", "0.20") or 0.20)
MAX_GENERATION_ATTEMPTS = 3
TOPIC_CANDIDATE_MULTIPLIER = max(1, int(os.getenv("TOPIC_CANDIDATE_MULTIPLIER", "4") or 4))
TOPIC_CANDIDATE_MIN = max(1, int(os.getenv("TOPIC_CANDIDATE_MIN", "12") or 12))
TOPIC_RECENCY_HALF_LIFE_HOURS = max(1.0, float(os.getenv("TOPIC_RECENCY_HALF_LIFE_HOURS", "96") or 96.0))
TOPIC_SCORE_DISTANCE_WEIGHT = float(os.getenv("TOPIC_SCORE_DISTANCE_WEIGHT", "0.75") or 0.75)
TOPIC_SCORE_RECENCY_WEIGHT = float(os.getenv("TOPIC_SCORE_RECENCY_WEIGHT", "0.20") or 0.20)
TOPIC_SCORE_PRIORITY_WEIGHT = float(os.getenv("TOPIC_SCORE_PRIORITY_WEIGHT", "0.05") or 0.05)
TOPIC_SCORE_JITTER_WEIGHT = float(os.getenv("TOPIC_SCORE_JITTER_WEIGHT", "0.05") or 0.05)

_PROVIDER_ERROR_MARKERS = (
    "not a valid model",
    "model not found",
    "no such model",
    "invalid model",
    "insufficient funds",
    "insufficient balance",
    "insufficient credit",
    "insufficient quota",
    "quota exceeded",
    "insufficient tokens",
    "payment required",
    "billing hard limit",
    "rate limit",
    "429",
    "403",
    "openrouter",
    "todos los proveedores fallaron",
    "all providers failed",
    "authentication",
    "api key",
)


def _is_provider_error_message(message: str) -> bool:
    if not message:
        return False
    lower = message.lower()
    return any(marker in lower for marker in _PROVIDER_ERROR_MARKERS)


def _build_settings() -> GenerationSettings:
    return GenerationSettings(
        generation_model=GENERATION_MODEL,
        validation_model=VALIDATION_MODEL,
        generation_temperature=settings.post_temperature,
    )


def _parse_metadata_timestamp(value) -> Optional[datetime]:
    if value is None:
        return None
    if isinstance(value, (int, float)):
        try:
            # Interpret large numbers as milliseconds
            ts = float(value)
            if ts > 1e12:
                ts /= 1000.0
            return datetime.fromtimestamp(ts, tz=timezone.utc)
        except (ValueError, OSError):
            return None
    if not isinstance(value, str):
        return None
    text = value.strip()
    if not text:
        return None
    try:
        if text.endswith("Z"):
            text = text[:-1] + "+00:00"
        return datetime.fromisoformat(text)
    except ValueError:
        try:
            return datetime.strptime(text, "%Y-%m-%d").replace(tzinfo=timezone.utc)
        except ValueError:
            return None


def _compute_recency_score(metadata: Optional[Dict[str, object]], now: Optional[datetime] = None) -> float:
    if not isinstance(metadata, dict):
        return 0.0
    timestamp = None
    for key in ("created_at", "createdAt", "ingested_at", "ingestedAt", "updated_at", "updatedAt", "timestamp", "ts"):
        if key in metadata:
            timestamp = _parse_metadata_timestamp(metadata.get(key))
            if timestamp:
                break
    if not timestamp:
        return 0.0
    now_dt = now or datetime.now(timezone.utc)
    age_hours = (now_dt - timestamp).total_seconds() / 3600.0
    if age_hours <= 0:
        return 1.0
    return math.exp(-age_hours / TOPIC_RECENCY_HALF_LIFE_HOURS)


def _compute_priority_boost(metadata: Optional[Dict[str, object]]) -> float:
    if not isinstance(metadata, dict):
        return 0.0
    for key in ("priority_score", "priority", "importance", "score"):
        if key in metadata:
            try:
                value = float(metadata[key])
                return max(0.0, min(value, 1.0))
            except (TypeError, ValueError):
                continue
    return 0.0

def _extract_topic_entry(collection, topic_id: str) -> Optional[Dict[str, object]]:
    try:
        data = collection.get(ids=[topic_id], include=["documents", "metadatas"])  # type: ignore[arg-type]
    except Exception as exc:
        logger.warning("No se pudo recuperar el tema %s: %s", topic_id, exc)
        return None

    docs_raw = data.get("documents") if isinstance(data, dict) else None
    docs = flatten_chroma_array(docs_raw)
    if not docs:
        return None
    first_doc = docs[0]
    if isinstance(first_doc, list):
        first_doc = first_doc[0] if first_doc else ""
    abstract = str(first_doc)

    pdf_name = None
    metadata_entry = None
    metadatas_raw = data.get("metadatas") if isinstance(data, dict) else None
    metadatas = flatten_chroma_metadatas(metadatas_raw)
    if metadatas:
        metadata_entry = metadatas[0]
        pdf_name = metadata_entry.get("pdf") or metadata_entry.get("source_pdf")

    result = {"topic_id": topic_id, "abstract": abstract}
    if pdf_name:
        result["source_pdf"] = pdf_name
    if metadata_entry:
        result["metadata"] = metadata_entry
    return result


def _log_similarity(topic_abstract: str, ignore_similarity: bool) -> None:
    if ignore_similarity:
        logger.info("Saltando comprobación de similitud por 'ignore_similarity=True'.")
        return

    logger.info("Iniciando comprobación de similitud en memoria.")
    memory_collection = get_memory_collection()
    try:
        has_memory = memory_collection.count() > 0
    except Exception:
        has_memory = False

    if not has_memory:
        logger.info("Memoria vacía; sin comprobación de similitud.")
        return

    # Política /g: no generar embeddings en ruta interactiva; usar solo caché si existe
    topic_embedding = get_embedding(topic_abstract, generate_if_missing=False)
    if topic_embedding is None:
        logger.info("Embedding del tema no disponible; se omite comprobación de similitud.")
        return

    try:
        results = memory_collection.query(query_embeddings=[topic_embedding], n_results=1)
        distance = results and results["distances"][0][0]
        similar_id = results and results["ids"][0][0]
    except Exception:
        distance = None
        similar_id = None

    if isinstance(distance, (int, float)) and distance < SIMILARITY_THRESHOLD:
        logger.warning(
            "Similitud detectada. Distancia: %.4f (Umbral: %.2f). Tuit similar ID: %s.",
            distance,
            SIMILARITY_THRESHOLD,
            similar_id,
        )
    logger.info("Comprobación de similitud finalizada.")


def generate_tweet_from_topic(topic_abstract: str, ignore_similarity: bool = True) -> Dict[str, object]:
    context = build_prompt_context()
    settings = _build_settings()

    _log_similarity(topic_abstract, ignore_similarity)
    # RAG: delegar recuperación de anclas al generador de variantes (NN por defecto)
    gold_examples = None

    # --- Adaptive mode has been removed in favor of the single-call standard generator ---

    last_error = ""
    provider_error_message = ""
    for attempt in range(1, MAX_GENERATION_ATTEMPTS + 1):
        logger.info("Intento de generación de IA %s/%s…", attempt, MAX_GENERATION_ATTEMPTS)
        try:
            with Timer("g_llm_single_call", labels={"model": GENERATION_MODEL}):
                drafts, variant_errors = generate_all_variants(
                    topic_abstract,
                    context,
                    settings,
                    gold_examples=gold_examples,
                )
            result = {
                "short": (drafts.get("short") or "").strip(),
                "mid": (drafts.get("mid") or "").strip(),
                "long": (drafts.get("long") or "").strip(),
            }
            if variant_errors:
                result["variant_errors"] = variant_errors
            if any(result[label] for label in ("short", "mid", "long")):
                logger.info("Intento %s: variantes generadas (con %s errores).", attempt, len(variant_errors))
                return result
            last_error = "; ".join(variant_errors.values()) or "Sin variantes válidas."
            logger.warning("Intento %s sin variantes publicables: %s", attempt, last_error)
            if _is_provider_error_message(last_error):
                provider_error_message = last_error
                break
        except Exception as exc:
            last_error = str(exc)
            logger.error("Error crítico en el intento %s: %s", attempt, exc, exc_info=True)
            if _is_provider_error_message(last_error):
                provider_error_message = last_error
                break

    logger.error("No se pudo generar un borrador válido tras varios intentos.")
    error_message = f"Error: {last_error}" if last_error else "Error: No se pudo generar un borrador válido."
    if provider_error_message:
        return {"error": provider_error_message, "provider_error": True}
    if _is_provider_error_message(error_message):
        return {"error": error_message, "provider_error": True}
    return {"error": error_message}


# The function 'generate_comment_from_text' has been removed as it was part of an
# obsolete comment generation system that has been fully deprecated.


def find_relevant_topic(sample_size: int = 3):
    start_time = time.time()

    logger.info("Buscando tema en 'topics_collection' (preferir menos similar a memoria)…")
    topics_collection = get_topics_collection()
    try:
        # 1) Fetch a small window of approved topics (fast path)
        raw = topics_collection.get(where={"status": {"$eq": "approved"}}, include=["metadatas", "documents"], limit=200)  # type: ignore[arg-type]
        ids_approved = flatten_chroma_array(raw.get("ids") if isinstance(raw, dict) else None)
        # 2) If none approved, fetch a random window from all
        if not ids_approved:
            try:
                total = topics_collection.count()  # type: ignore
            except Exception:
                total = None
            offset = 0
            if isinstance(total, int) and total > 200:
                offset = random.randrange(0, max(total - 200, 1))
            raw = topics_collection.get(include=["metadatas", "documents"], limit=200, offset=offset)  # type: ignore[arg-type]
            all_ids = flatten_chroma_array(raw.get("ids") if isinstance(raw, dict) else None)
            pool = list(all_ids or [])
        else:
            pool = list(ids_approved)

        if not pool:
            logger.warning("'topics_collection' no devolvió IDs. No se pueden encontrar temas.")
            return None

        candidate_pool_size = min(len(pool), max(sample_size * TOPIC_CANDIDATE_MULTIPLIER, TOPIC_CANDIDATE_MIN))
        candidates = random.sample(pool, candidate_pool_size)

        # Pre-cargar embeddings existentes para los candidatos para evitar recomputación en cada /g
        embedding_map: Dict[str, list] = {}
        try:
            emb_raw = topics_collection.get(ids=candidates, include=["embeddings"])  # type: ignore[arg-type]
            if isinstance(emb_raw, dict):
                emb_ids = flatten_chroma_array(emb_raw.get("ids"))
                emb_vals = emb_raw.get("embeddings") or []
                # Aplanar si viene como lista de listas
                if isinstance(emb_vals, list) and emb_vals and isinstance(emb_vals[0], list):
                    flat_embs = [v for sub in emb_vals for v in sub]
                else:
                    flat_embs = emb_vals or []
                if emb_ids and flat_embs and len(emb_ids) == len(flat_embs):
                    embedding_map = {i: e for i, e in zip(emb_ids, flat_embs) if isinstance(e, list) and e}
        except Exception as exc:
            logger.warning("No se pudieron recuperar embeddings precomputados para candidatos: %s", exc)

        memory_collection = get_memory_collection()
        try:
            has_memory = memory_collection.count() > 0
        except Exception:
            has_memory = False

        best_topic: Optional[Dict[str, object]] = None
        best_score = float("-inf")
        best_distance = 0.0
        best_recency = 0.0
        best_priority = 0.0
        fallback_candidates = []
        now = datetime.now(timezone.utc)

        for cid in candidates:
            entry = _extract_topic_entry(topics_collection, cid)
            if not entry:
                continue

            abstract = entry["abstract"]
            distance = 1.0
            if has_memory:
                try:
                    # Usar embedding ya almacenado para este tópico si existe; evita get_embedding
                    embedding = embedding_map.get(cid)
                    if embedding is not None:
                        res = memory_collection.query(query_embeddings=[embedding], n_results=3)
                        dist_val = res and res.get("distances") and res["distances"][0][0]
                        distance = float(dist_val) if isinstance(dist_val, (int, float)) else 1.0
                except Exception:
                    distance = 1.0

            metadata = entry.get("metadata")
            recency_score = _compute_recency_score(metadata, now)
            priority_boost = _compute_priority_boost(metadata)
            jitter = random.random()

            score = (
                TOPIC_SCORE_DISTANCE_WEIGHT * distance
                + TOPIC_SCORE_RECENCY_WEIGHT * recency_score
                + TOPIC_SCORE_PRIORITY_WEIGHT * priority_boost
                + TOPIC_SCORE_JITTER_WEIGHT * jitter
            )

            logger.debug(
                "Evaluando topic_id=%s | distancia=%.4f recency=%.4f priority=%.4f score=%.4f",
                cid,
                distance,
                recency_score,
                priority_boost,
                score,
            )

            if has_memory and distance < SIMILARITY_THRESHOLD:
                fallback_candidates.append((score, entry, distance, recency_score, priority_boost))
                continue

            if score > best_score:
                best_score = score
                best_topic = entry
                best_distance = distance
                best_recency = recency_score
                best_priority = priority_boost

        if best_topic:
            logger.info(
                "Tema seleccionado (pool=%s) distancia≈%.4f recency≈%.4f priority≈%.4f score≈%.4f",
                len(candidates),
                best_distance,
                best_recency,
                best_priority,
                best_score,
            )
            logger.info(f"[PERF] find_relevant_topic took {time.time() - start_time:.2f} seconds.")
            return best_topic

        if fallback_candidates:
            fallback_candidates.sort(key=lambda item: item[0], reverse=True)
            score, entry, distance, recency_score, priority_boost = fallback_candidates[0]
            logger.info(
                "Tema seleccionado pese a similitud (distancia=%.4f < umbral %.2f) | recency≈%.4f priority≈%.4f score≈%.4f",
                distance,
                SIMILARITY_THRESHOLD,
                recency_score,
                priority_boost,
                score,
            )
            logger.info(f"[PERF] find_relevant_topic (fallback similarity) took {time.time() - start_time:.2f} seconds.")
            return entry

        # Fallback absoluto: devolver cualquier tema
        try:
            fallback_id = random.choice(pool)
        except Exception:
            logger.warning("Fallback pool vacío o no disponible; no se puede elegir tema aleatorio.")
            return None
        logger.info(f"[PERF] find_relevant_topic (fallback) took {time.time() - start_time:.2f} seconds.")
        return _extract_topic_entry(topics_collection, fallback_id)
    except Exception as exc:
        logger.error("Error al buscar un tema en ChromaDB: %s", exc, exc_info=True)
    logger.info(f"[PERF] find_relevant_topic (error path) took {time.time() - start_time:.2f} seconds.")
    return None


def find_topic_by_id(topic_id: str):
    """Recupera un tema específico desde ChromaDB."""

    logger.info("Buscando tema específico por ID: %s", topic_id)
    topics_collection = get_topics_collection()
    try:
        entry = _extract_topic_entry(topics_collection, topic_id)
        if entry:
            logger.info("Tema con ID %s encontrado en ChromaDB.", topic_id)
            return entry
    except Exception as exc:
        logger.error("Error al buscar tema por ID %s en ChromaDB: %s", topic_id, exc, exc_info=True)

    logger.warning("Tema con ID %s no encontrado en ChromaDB.", topic_id)
    return None<|MERGE_RESOLUTION|>--- conflicted
+++ resolved
@@ -1,7 +1,7 @@
 """Core tweet generation orchestration.
 
 This module keeps the public API stable (`generate_tweet_from_topic`,
-`generate_third_tweet_variant`, `find_relevant_topic`, `find_topic_by_id`) while
+`find_relevant_topic`, `find_topic_by_id`) while
 delegating prompt construction and variant-specific logic to
 `variant_generators.py`. The goal is to keep these functions lean and focused on
 control-flow, logging and data access.
@@ -24,11 +24,6 @@
 from variant_generators import (
     GenerationSettings,
     generate_all_variants,
-<<<<<<< HEAD
-=======
-    assess_comment_opportunity,
-    generate_comment_reply,
->>>>>>> 8c778bb1
 )
 from metrics import Timer
 from src.goldset import GOLDSET_MIN_SIMILARITY, max_similarity_to_goldset
